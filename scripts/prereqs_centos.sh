--- conflicted
+++ resolved
@@ -30,9 +30,5 @@
 fi
 
 echo_i "Install tools, Qt and ffmpeg"
-<<<<<<< HEAD
-yum install -y which sudo make hostname openssh-clients rpm-build gcc-c++ qt5-qtbase-devel qt5-qtsvg ffmpeg ffmpeg-devel
-=======
-yum install -y which sudo make hostname openssh-clients rpm-build gcc-c++ qt qt6-qtbase-devel qt6-qtsvg ffmpeg ffmpeg-devel
->>>>>>> 73ed8f64
+yum install -y which sudo make hostname openssh-clients rpm-build gcc-c++ qt6-qtbase-devel qt6-qtsvg ffmpeg ffmpeg-devel
 assert_success $? "Failed to install tools, Qt and ffmpeg" || exit 2
