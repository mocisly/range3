--- conflicted
+++ resolved
@@ -5,11 +5,7 @@
 * GUI: Display time required to draw model in 3D area
 * GUI: Added 'Cancel' push button to drawing widget which removes all objects at once
 * GUI: Newly drawn objects are shown as transparent
-<<<<<<< HEAD
-* GUI: Draw circle/ellipse: United position and direction into one input widget
-=======
 * GUI: Draw circle/ellipse: United position and direction widgets into one input widget
->>>>>>> 8475d1ed
 
 Bug fixes:
 
